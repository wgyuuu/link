--- conflicted
+++ resolved
@@ -140,19 +140,12 @@
 		return PacketTooLargeError
 	}
 
-<<<<<<< HEAD
-	var data []byte
-
 	if size >= 5725856 { //大概50MB内存
 		log.Println("try to allocate too much memroy, r.n is ", r.n, " r.head is ", r.head, " size is ", size)
-		return data, nil
+		return nil
 	}
-	if uint(cap(buff)) >= size {
-		data = buff[0:size]
-=======
 	if uint(cap(*buffer)) >= size {
 		*buffer = (*buffer)[0:size]
->>>>>>> 9f4464f3
 	} else {
 		*buffer = make([]byte, size)
 	}
