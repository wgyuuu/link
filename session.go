--- conflicted
+++ resolved
@@ -124,13 +124,9 @@
 			session.Close(err)
 			break
 		}
-<<<<<<< HEAD
-		if msg != nil && len(msg) > 0 {
-			handler(msg)
-		}
-=======
-		handler(buffer)
->>>>>>> 9f4464f3
+		if buffer != nil && len(buffer.Bytes()) > 0 {
+			handler(buffer)
+		}
 	}
 }
 
