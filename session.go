package link

import (
	"net"
	"sync"
	"sync/atomic"
	"time"
)

type SessionAble interface {
	Start()
	Id() uint64
	Conn() net.Conn
	IsClosed() bool

	SyncSendPacket(packet []byte) error

	Send(message Message) error

	SendPacket(packet []byte) error
}

// Session.
type Session struct {
	id     uint64
	server *Server

	// About network
	conn   net.Conn
	writer PacketWriter
	reader PacketReader

	// About send and receive
	sendChan       chan Message
	sendPacketChan chan []byte
	readBuff       []byte
	sendBuff       []byte
	sendMutex      sync.Mutex

	// About session close
	closeChan   chan int
	closeFlag   int32
	closeReason interface{}

	// Put your session state here.
	State interface{}
}

// Create a new session instance.
func NewSession(id uint64, conn net.Conn, protocol PacketProtocol, sendChanSize uint, readBufferSize int) *Session {
	if readBufferSize > 0 {
		conn = NewBufferConn(conn, readBufferSize)
	}

	session := &Session{
		id:             id,
		conn:           conn,
		writer:         protocol.NewWriter(),
		reader:         protocol.NewReader(),
		sendChan:       make(chan Message, sendChanSize),
		sendPacketChan: make(chan []byte, sendChanSize),
		closeChan:      make(chan int),
	}

<<<<<<< HEAD
type MockSession struct {
	id     uint64
	sendPacketChan chan []byte
}

func NewMockSession()*MockSession{
	return &MockSession{}
}

func (Session *MockSession) Start(){
}

func (Session *MockSession) Id() uint64{
	return Session.id
}

func (Session *MockSession)	Conn() net.Conn{
	return nil
}

func (Session *MockSession)	IsClosed() bool{
	return false
}

func (Session *MockSession)	SyncSendPacket(packet []byte) error{
	return nil
}

func (Session *MockSession)	Send(message Message) error{
	return nil
}

func (Session *MockSession)	SendPacket(packet []byte) error{
	return nil
}

// Start the session's read write goroutines.
// NOTE: A session always need to started before you use it.
func (session *Session) Start() {
	if atomic.CompareAndSwapInt32(&session.closeFlag, -1, 0) {
		session.closeWait.Add(1)
		go session.writeLoop()
=======
	go session.sendLoop()
>>>>>>> f2e2dea0

	return session
}

func (server *Server) newSession(id uint64, conn net.Conn) *Session {
	session := NewSession(id, conn, server.protocol, server.sendChanSize, server.readBufferSize)
	session.server = server
	session.server.putSession(session)
	return session
}

// Loop and transport responses.
func (session *Session) sendLoop() {
	for {
		select {
		case message := <-session.sendChan:
			if err := session.Send(message); err != nil {
				session.Close(err)
				return
			}
		case packet := <-session.sendPacketChan:
			if err := session.SendPacket(packet); err != nil {
				session.Close(err)
				return
			}
		case <-session.closeChan:
			return
		}
	}
}

// Get session id.
func (session *Session) Id() uint64 {
	return session.id
}

// Get local address.
func (session *Session) Conn() net.Conn {
	return session.conn
}

// Get session owner.
func (session *Session) Server() *Server {
	return session.server
}

// Get reader settings.
func (session *Session) ReaderSettings() Settings {
	return session.reader
}

// Get writer settings.
func (session *Session) WriterSettings() Settings {
	return session.writer
}

// Check session is closed or not.
func (session *Session) IsClosed() bool {
	return atomic.LoadInt32(&session.closeFlag) != 0
}

// Get session close reason.
func (session *Session) CloseReason() interface{} {
	return session.closeReason
}

// Close session and remove it from api server.
func (session *Session) Close(reason interface{}) {
	if atomic.CompareAndSwapInt32(&session.closeFlag, 0, 1) {
		session.closeReason = reason

		session.conn.Close()

		// exit send loop and cancel async send
		close(session.closeChan)

		// if this is a server side session
		// remove it from sessin list
		if session.server != nil {
			session.server.delSession(session)
		}
	}
}

// Loop and read message. NOTE: The callback argument point to internal read buffer.
func (session *Session) ReadLoop(handler func([]byte)) {
	for {
		msg, err := session.Read()
		if err != nil {
			session.Close(err)
			break
		}
		handler(msg)
	}
}

// Read message once. NOTE: The result of byte slice point to internal read buffer.
// If you want to read from a session in multi-thread situation,
// you need to lock the session and copy the result by yourself.
func (session *Session) Read() ([]byte, error) {
	var err error
	session.readBuff, err = session.reader.ReadPacket(session.conn, session.readBuff)
	if err != nil {
		return nil, err
	}
	return session.readBuff, nil
}

// Packet a message.
func (session *Session) Packet(message Message, buff []byte) []byte {
	size := message.RecommendPacketSize()
	packet := session.writer.BeginPacket(size, buff)
	packet = message.AppendToPacket(packet)
	packet = session.writer.EndPacket(packet)
	return packet
}

// Sync send a message. This method will block on IO.
func (session *Session) Send(message Message) error {
	session.sendMutex.Lock()
	defer session.sendMutex.Unlock()

	session.sendBuff = session.Packet(message, session.sendBuff)
	return session.writer.WritePacket(session.conn, session.sendBuff)
}

// Sync send a packet. The packet must be properly formatted.
// Please see Session.Packet().
func (session *Session) SendPacket(packet []byte) error {
	return session.writer.WritePacket(session.conn, packet)
}

// Async send a message. This method will never block.
// If blocking happens, this method returns BlockingError.
func (session *Session) TrySend(message Message, timeout time.Duration) error {
	if session.IsClosed() {
		return SendToClosedError
	}

	if timeout == 0 {
		select {
		case session.sendChan <- message:
		case <-session.closeChan:
			return SendToClosedError
		default:
			return BlockingError
		}
	} else {
		select {
		case session.sendChan <- message:
		case <-session.closeChan:
			return SendToClosedError
		case <-time.After(timeout):
			return BlockingError
		}
	}

	return nil
}

// Try send a message. This method will never block.
// If blocking happens, this method returns BlockingError.
// The packet must be properly formatted.
// Please see Session.Packet().
func (session *Session) TrySendPacket(packet []byte, timeout time.Duration) error {
	if session.IsClosed() {
		return SendToClosedError
	}

	if timeout == 0 {
		select {
		case session.sendPacketChan <- packet:
		case <-session.closeChan:
			return SendToClosedError
		default:
			return BlockingError
		}
	} else {
		select {
		case session.sendPacketChan <- packet:
		case <-session.closeChan:
			return SendToClosedError
		case <-time.After(timeout):
			return BlockingError
		}
	}

	return nil
}<|MERGE_RESOLUTION|>--- conflicted
+++ resolved
@@ -8,7 +8,6 @@
 )
 
 type SessionAble interface {
-	Start()
 	Id() uint64
 	Conn() net.Conn
 	IsClosed() bool
@@ -62,52 +61,7 @@
 		closeChan:      make(chan int),
 	}
 
-<<<<<<< HEAD
-type MockSession struct {
-	id     uint64
-	sendPacketChan chan []byte
-}
-
-func NewMockSession()*MockSession{
-	return &MockSession{}
-}
-
-func (Session *MockSession) Start(){
-}
-
-func (Session *MockSession) Id() uint64{
-	return Session.id
-}
-
-func (Session *MockSession)	Conn() net.Conn{
-	return nil
-}
-
-func (Session *MockSession)	IsClosed() bool{
-	return false
-}
-
-func (Session *MockSession)	SyncSendPacket(packet []byte) error{
-	return nil
-}
-
-func (Session *MockSession)	Send(message Message) error{
-	return nil
-}
-
-func (Session *MockSession)	SendPacket(packet []byte) error{
-	return nil
-}
-
-// Start the session's read write goroutines.
-// NOTE: A session always need to started before you use it.
-func (session *Session) Start() {
-	if atomic.CompareAndSwapInt32(&session.closeFlag, -1, 0) {
-		session.closeWait.Add(1)
-		go session.writeLoop()
-=======
 	go session.sendLoop()
->>>>>>> f2e2dea0
 
 	return session
 }
@@ -117,6 +71,42 @@
 	session.server = server
 	session.server.putSession(session)
 	return session
+}
+
+type MockSession struct {
+	id     uint64
+	sendPacketChan chan []byte
+}
+
+func NewMockSession()*MockSession{
+	return &MockSession{}
+}
+
+func (Session *MockSession) Start(){
+}
+
+func (Session *MockSession) Id() uint64{
+	return Session.id
+}
+
+func (Session *MockSession)	Conn() net.Conn{
+	return nil
+}
+
+func (Session *MockSession)	IsClosed() bool{
+	return false
+}
+
+func (Session *MockSession)	SyncSendPacket(packet []byte) error{
+	return nil
+}
+
+func (Session *MockSession)	Send(message Message) error{
+	return nil
+}
+
+func (Session *MockSession)	SendPacket(packet []byte) error{
+	return nil
 }
 
 // Loop and transport responses.
